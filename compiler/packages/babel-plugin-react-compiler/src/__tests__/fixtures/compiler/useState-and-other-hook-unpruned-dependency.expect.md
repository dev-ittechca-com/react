--- conflicted
+++ resolved
@@ -47,7 +47,6 @@
     if (!condition) {
       let old$t0 = $[1];
       $structuralCheck(old$t0, t0, "t0", "Component", "cached", "(8:8)");
-      t0 = old$t0;
     }
     $[0] = props.x;
     $[1] = t0;
@@ -66,12 +65,7 @@
     let condition = $[2] !== x;
     if (!condition) {
       let old$t1 = $[3];
-<<<<<<< HEAD
-      $structuralCheck(old$t1, t1, "t1", "Component", "cached", "(8:8)");
-      t1 = old$t1;
-=======
       $structuralCheck(old$t1, t1, "t1", "Component", "cached", "(11:11)");
->>>>>>> ba4cde25
     }
     $[2] = x;
     $[3] = t1;
@@ -81,48 +75,7 @@
       t1 = $[3];
     }
   }
-<<<<<<< HEAD
-  const w = t1;
-  const z = useOther(w);
-  const t2 = useState(z);
-  let x;
-  {
-    [x] = t2;
-    let condition = $[4] !== t2;
-    if (!condition) {
-      let old$x = $[5];
-      $structuralCheck(old$x, x, "x", "Component", "cached", "(10:10)");
-      x = old$x;
-    }
-    $[4] = t2;
-    $[5] = x;
-    if (condition) {
-      [x] = t2;
-      $structuralCheck($[5], x, "x", "Component", "recomputed", "(10:10)");
-      x = $[5];
-    }
-  }
-  let t3;
-  {
-    t3 = <div>{x}</div>;
-    let condition = $[6] !== x;
-    if (!condition) {
-      let old$t3 = $[7];
-      $structuralCheck(old$t3, t3, "t3", "Component", "cached", "(11:11)");
-      t3 = old$t3;
-    }
-    $[6] = x;
-    $[7] = t3;
-    if (condition) {
-      t3 = <div>{x}</div>;
-      $structuralCheck($[7], t3, "t3", "Component", "recomputed", "(11:11)");
-      t3 = $[7];
-    }
-  }
-  return t3;
-=======
   return t1;
->>>>>>> ba4cde25
 }
 
 function f(x) {
