<<<<<<< HEAD
import { useState } from "react"; // @enableChangeDetection
=======
import {useState} from 'react'; // @enableChangeDetectionForDebugging
>>>>>>> b9af819f

function useOther(x) {
  return x;
}

function Component(props) {
  const w = f(props.x);
  const z = useOther(w);
  const [x, _] = useState(z);
  return <div>{x}</div>;
}

function f(x) {
  return x;
}

export const FIXTURE_ENTRYPOINT = {
  fn: Component,
  params: [{x: 42}],
  isComponent: true,
};<|MERGE_RESOLUTION|>--- conflicted
+++ resolved
@@ -1,8 +1,4 @@
-<<<<<<< HEAD
-import { useState } from "react"; // @enableChangeDetection
-=======
-import {useState} from 'react'; // @enableChangeDetectionForDebugging
->>>>>>> b9af819f
+import {useState} from 'react'; // @enableChangeDetection
 
 function useOther(x) {
   return x;
