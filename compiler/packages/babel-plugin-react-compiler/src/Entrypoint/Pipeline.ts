/**
 * Copyright (c) Meta Platforms, Inc. and affiliates.
 *
 * This source code is licensed under the MIT license found in the
 * LICENSE file in the root directory of this source tree.
 */

import { NodePath } from "@babel/traverse";
import * as t from "@babel/types";
import prettyFormat from "pretty-format";
import { Logger } from ".";
import {
  HIRFunction,
  ReactiveFunction,
  assertConsistentIdentifiers,
  assertTerminalPredsExist,
  assertTerminalSuccessorsExist,
  assertValidBlockNesting,
  assertValidMutableRanges,
  buildReactiveScopeTerminalsHIR,
  lower,
  mergeConsecutiveBlocks,
  mergeOverlappingReactiveScopesHIR,
  pruneUnusedLabelsHIR,
} from "../HIR";
import {
  Environment,
  EnvironmentConfig,
  ReactFunctionType,
} from "../HIR/Environment";
import { findContextIdentifiers } from "../HIR/FindContextIdentifiers";
import {
  analyseFunctions,
  dropManualMemoization,
  inferMutableRanges,
  inferReactivePlaces,
  inferReferenceEffects,
  inlineImmediatelyInvokedFunctionExpressions,
} from "../Inference";
import {
  constantPropagation,
  deadCodeElimination,
  pruneMaybeThrows,
} from "../Optimization";
import { instructionReordering } from "../Optimization/InstructionReordering";
import {
  CodegenFunction,
  alignObjectMethodScopes,
  alignReactiveScopesToBlockScopes,
  assertScopeInstructionsWithinScopes,
  assertWellFormedBreakTargets,
  buildReactiveBlocks,
  buildReactiveFunction,
  codegenFunction,
  extractScopeDeclarationsFromDestructuring,
  flattenReactiveLoops,
  flattenScopesWithHooksOrUse,
  inferReactiveScopeVariables,
  memoizeFbtOperandsInSameScope,
  mergeOverlappingReactiveScopes,
  mergeReactiveScopesThatInvalidateTogether,
  promoteUsedTemporaries,
  propagateEarlyReturns,
  propagateScopeDependencies,
  pruneHoistedContexts,
  pruneNonEscapingScopes,
  pruneNonReactiveDependencies,
  pruneUnusedLValues,
  pruneUnusedLabels,
  pruneUnusedScopes,
  renameVariables,
} from "../ReactiveScopes";
import { alignMethodCallScopes } from "../ReactiveScopes/AlignMethodCallScopes";
import { alignReactiveScopesToBlockScopesHIR } from "../ReactiveScopes/AlignReactiveScopesToBlockScopesHIR";
import { flattenReactiveLoopsHIR } from "../ReactiveScopes/FlattenReactiveLoopsHIR";
import { flattenScopesWithHooksOrUseHIR } from "../ReactiveScopes/FlattenScopesWithHooksOrUseHIR";
import { pruneAlwaysInvalidatingScopes } from "../ReactiveScopes/PruneAlwaysInvalidatingScopes";
import pruneInitializationDependencies from "../ReactiveScopes/PruneInitializationDependencies";
import { stabilizeBlockIds } from "../ReactiveScopes/StabilizeBlockIds";
import { eliminateRedundantPhi, enterSSA, leaveSSA } from "../SSA";
import { inferTypes } from "../TypeInference";
import {
  logCodegenFunction,
  logDebug,
  logHIRFunction,
  logReactiveFunction,
} from "../Utils/logger";
import { assertExhaustive } from "../Utils/utils";
import {
  validateContextVariableLValues,
  validateHooksUsage,
  validateMemoizedEffectDependencies,
  validateNoCapitalizedCalls,
  validateNoRefAccessInRender,
  validateNoSetStateInRender,
  validatePreservedManualMemoization,
  validateUseMemo,
} from "../Validation";
import { validateLocalsNotReassignedAfterRender } from "../Validation/ValidateLocalsNotReassignedAfterRender";
import { outlineFunctions } from "../Optimization/OutlineFunctions";

export type CompilerPipelineValue =
  | { kind: "ast"; name: string; value: CodegenFunction }
  | { kind: "hir"; name: string; value: HIRFunction }
  | { kind: "reactive"; name: string; value: ReactiveFunction }
  | { kind: "debug"; name: string; value: string };

export function* run(
  func: NodePath<
    t.FunctionDeclaration | t.ArrowFunctionExpression | t.FunctionExpression
  >,
  config: EnvironmentConfig,
  fnType: ReactFunctionType,
  useMemoCacheIdentifier: string,
  logger: Logger | null,
  filename: string | null,
  code: string | null
): Generator<CompilerPipelineValue, CodegenFunction> {
  const contextIdentifiers = findContextIdentifiers(func);
  const env = new Environment(
    func.scope,
    fnType,
    config,
    contextIdentifiers,
    logger,
    filename,
    code,
    useMemoCacheIdentifier
  );
  yield {
    kind: "debug",
    name: "EnvironmentConfig",
    value: prettyFormat(env.config),
  };
  const ast = yield* runWithEnvironment(func, env);
  return ast;
}

/*
 * Note: this is split from run() to make `config` out of scope, so that all
 * access to feature flags has to be through the Environment for consistency.
 */
function* runWithEnvironment(
  func: NodePath<
    t.FunctionDeclaration | t.ArrowFunctionExpression | t.FunctionExpression
  >,
  env: Environment
): Generator<CompilerPipelineValue, CodegenFunction> {
  const hir = lower(func, env).unwrap();
  yield log({ kind: "hir", name: "HIR", value: hir });

  pruneMaybeThrows(hir);
  yield log({ kind: "hir", name: "PruneMaybeThrows", value: hir });

  validateContextVariableLValues(hir);
  validateUseMemo(hir);

  if (!env.preserveManualMemo()) {
    dropManualMemoization(hir);
    yield log({ kind: "hir", name: "DropManualMemoization", value: hir });
  }

  inlineImmediatelyInvokedFunctionExpressions(hir);
  yield log({
    kind: "hir",
    name: "InlineImmediatelyInvokedFunctionExpressions",
    value: hir,
  });

  mergeConsecutiveBlocks(hir);
  yield log({ kind: "hir", name: "MergeConsecutiveBlocks", value: hir });

  assertConsistentIdentifiers(hir);
  assertTerminalSuccessorsExist(hir);

  enterSSA(hir);
  yield log({ kind: "hir", name: "SSA", value: hir });

  eliminateRedundantPhi(hir);
  yield log({ kind: "hir", name: "EliminateRedundantPhi", value: hir });

  assertConsistentIdentifiers(hir);

  constantPropagation(hir);
  yield log({ kind: "hir", name: "ConstantPropagation", value: hir });

  inferTypes(hir);
  yield log({ kind: "hir", name: "InferTypes", value: hir });

  if (env.config.validateHooksUsage) {
    validateHooksUsage(hir);
  }

  if (env.config.validateNoCapitalizedCalls) {
    validateNoCapitalizedCalls(hir);
  }

  analyseFunctions(hir);
  yield log({ kind: "hir", name: "AnalyseFunctions", value: hir });

  inferReferenceEffects(hir);
  yield log({ kind: "hir", name: "InferReferenceEffects", value: hir });

  validateLocalsNotReassignedAfterRender(hir);

  // Note: Has to come after infer reference effects because "dead" code may still affect inference
  deadCodeElimination(hir);
  yield log({ kind: "hir", name: "DeadCodeElimination", value: hir });

  if (env.config.enableInstructionReordering) {
    instructionReordering(hir);
    yield log({ kind: "hir", name: "InstructionReordering", value: hir });
  }

  pruneMaybeThrows(hir);
  yield log({ kind: "hir", name: "PruneMaybeThrows", value: hir });

  inferMutableRanges(hir);
  yield log({ kind: "hir", name: "InferMutableRanges", value: hir });

  if (env.config.assertValidMutableRanges) {
    assertValidMutableRanges(hir);
  }

  if (env.config.validateRefAccessDuringRender) {
    validateNoRefAccessInRender(hir);
  }

  if (env.config.validateNoSetStateInRender) {
    validateNoSetStateInRender(hir);
  }

  inferReactivePlaces(hir);
  yield log({ kind: "hir", name: "InferReactivePlaces", value: hir });

  leaveSSA(hir);
  yield log({ kind: "hir", name: "LeaveSSA", value: hir });

  inferReactiveScopeVariables(hir);
  yield log({ kind: "hir", name: "InferReactiveScopeVariables", value: hir });

  if (env.config.enableFunctionOutlining) {
    outlineFunctions(hir);
    yield log({ kind: "hir", name: "OutlineFunctions", value: hir });
  }

  alignMethodCallScopes(hir);
  yield log({
    kind: "hir",
    name: "AlignMethodCallScopes",
    value: hir,
  });

  alignObjectMethodScopes(hir);
  yield log({
    kind: "hir",
    name: "AlignObjectMethodScopes",
    value: hir,
  });

  memoizeFbtOperandsInSameScope(hir);
  yield log({
    kind: "hir",
    name: "MemoizeFbtAndMacroOperandsInSameScope",
    value: hir,
  });

  if (env.config.enableReactiveScopesInHIR) {
    pruneUnusedLabelsHIR(hir);
    yield log({
      kind: "hir",
      name: "PruneUnusedLabelsHIR",
      value: hir,
    });

    alignReactiveScopesToBlockScopesHIR(hir);
    yield log({
      kind: "hir",
      name: "AlignReactiveScopesToBlockScopesHIR",
      value: hir,
    });

    mergeOverlappingReactiveScopesHIR(hir);
    yield log({
      kind: "hir",
      name: "MergeOverlappingReactiveScopesHIR",
      value: hir,
    });
    assertValidBlockNesting(hir);

    buildReactiveScopeTerminalsHIR(hir);
    yield log({
      kind: "hir",
      name: "BuildReactiveScopeTerminalsHIR",
      value: hir,
    });

    assertValidBlockNesting(hir);

    flattenReactiveLoopsHIR(hir);
    yield log({
      kind: "hir",
      name: "FlattenReactiveLoopsHIR",
      value: hir,
    });

    flattenScopesWithHooksOrUseHIR(hir);
    yield log({
      kind: "hir",
      name: "FlattenScopesWithHooksOrUseHIR",
      value: hir,
    });
    assertTerminalSuccessorsExist(hir);
    assertTerminalPredsExist(hir);
  }

  const reactiveFunction = buildReactiveFunction(hir);
  yield log({
    kind: "reactive",
    name: "BuildReactiveFunction",
    value: reactiveFunction,
  });

  assertWellFormedBreakTargets(reactiveFunction);

  pruneUnusedLabels(reactiveFunction);
  yield log({
    kind: "reactive",
    name: "PruneUnusedLabels",
    value: reactiveFunction,
  });

  if (!env.config.enableReactiveScopesInHIR) {
    alignReactiveScopesToBlockScopes(reactiveFunction);
    yield log({
      kind: "reactive",
      name: "AlignReactiveScopesToBlockScopes",
      value: reactiveFunction,
    });

    mergeOverlappingReactiveScopes(reactiveFunction);
    yield log({
      kind: "reactive",
      name: "MergeOverlappingReactiveScopes",
      value: reactiveFunction,
    });

    buildReactiveBlocks(reactiveFunction);
    yield log({
      kind: "reactive",
      name: "BuildReactiveBlocks",
      value: reactiveFunction,
    });

    flattenReactiveLoops(reactiveFunction);
    yield log({
      kind: "reactive",
      name: "FlattenReactiveLoops",
      value: reactiveFunction,
    });

    flattenScopesWithHooksOrUse(reactiveFunction);
    yield log({
      kind: "reactive",
      name: "FlattenScopesWithHooks",
      value: reactiveFunction,
    });
  }

  assertScopeInstructionsWithinScopes(reactiveFunction);

  propagateScopeDependencies(reactiveFunction);
  yield log({
    kind: "reactive",
    name: "PropagateScopeDependencies",
    value: reactiveFunction,
  });

  pruneNonEscapingScopes(reactiveFunction);
  yield log({
    kind: "reactive",
    name: "PruneNonEscapingScopes",
    value: reactiveFunction,
  });

<<<<<<< HEAD
  if (env.config.enableChangeDetection == null) {
    pruneNonReactiveDependencies(reactiveFunction);
    yield log({
      kind: "reactive",
      name: "PruneNonReactiveDependencies",
      value: reactiveFunction,
    });
  }
=======
  pruneNonReactiveDependencies(reactiveFunction);
  yield log({
    kind: "reactive",
    name: "PruneNonReactiveDependencies",
    value: reactiveFunction,
  });
>>>>>>> 266e12a5

  pruneUnusedScopes(reactiveFunction);
  yield log({
    kind: "reactive",
    name: "PruneUnusedScopes",
    value: reactiveFunction,
  });

  mergeReactiveScopesThatInvalidateTogether(reactiveFunction);
  yield log({
    kind: "reactive",
    name: "MergeReactiveScopesThatInvalidateTogether",
    value: reactiveFunction,
  });

  pruneAlwaysInvalidatingScopes(reactiveFunction);
  yield log({
    kind: "reactive",
    name: "PruneAlwaysInvalidatingScopes",
    value: reactiveFunction,
  });

  if (env.config.enableChangeDetection != null) {
    pruneInitializationDependencies(reactiveFunction);
    yield log({
      kind: "reactive",
      name: "PruneInitializationDependencies",
      value: reactiveFunction,
    });
  }

  propagateEarlyReturns(reactiveFunction);
  yield log({
    kind: "reactive",
    name: "PropagateEarlyReturns",
    value: reactiveFunction,
  });

  promoteUsedTemporaries(reactiveFunction);
  yield log({
    kind: "reactive",
    name: "PromoteUsedTemporaries",
    value: reactiveFunction,
  });

  pruneUnusedLValues(reactiveFunction);
  yield log({
    kind: "reactive",
    name: "PruneUnusedLValues",
    value: reactiveFunction,
  });

  extractScopeDeclarationsFromDestructuring(reactiveFunction);
  yield log({
    kind: "reactive",
    name: "ExtractScopeDeclarationsFromDestructuring",
    value: reactiveFunction,
  });

  stabilizeBlockIds(reactiveFunction);
  yield log({
    kind: "reactive",
    name: "StabilizeBlockIds",
    value: reactiveFunction,
  });

  const uniqueIdentifiers = renameVariables(reactiveFunction);
  yield log({
    kind: "reactive",
    name: "RenameVariables",
    value: reactiveFunction,
  });

  pruneHoistedContexts(reactiveFunction);
  yield log({
    kind: "reactive",
    name: "PruneHoistedContexts",
    value: reactiveFunction,
  });

  if (env.config.validateMemoizedEffectDependencies) {
    validateMemoizedEffectDependencies(reactiveFunction);
  }

  if (
    env.config.enablePreserveExistingMemoizationGuarantees ||
    env.config.validatePreserveExistingMemoizationGuarantees
  ) {
    validatePreservedManualMemoization(reactiveFunction);
  }

  const ast = codegenFunction(reactiveFunction, uniqueIdentifiers).unwrap();
  yield log({ kind: "ast", name: "Codegen", value: ast });
  for (const outlined of ast.outlined) {
    yield log({ kind: "ast", name: "Codegen (outlined)", value: outlined.fn });
  }

  /**
   * This flag should be only set for unit / fixture tests to check
   * that Forget correctly handles unexpected errors (e.g. exceptions
   * thrown by babel functions or other unexpected exceptions).
   */
  if (env.config.throwUnknownException__testonly) {
    throw new Error("unexpected error");
  }

  return ast;
}

export function compileFn(
  func: NodePath<
    t.FunctionDeclaration | t.ArrowFunctionExpression | t.FunctionExpression
  >,
  config: EnvironmentConfig,
  fnType: ReactFunctionType,
  useMemoCacheIdentifier: string,
  logger: Logger | null,
  filename: string | null,
  code: string | null
): CodegenFunction {
  let generator = run(
    func,
    config,
    fnType,
    useMemoCacheIdentifier,
    logger,
    filename,
    code
  );
  while (true) {
    const next = generator.next();
    if (next.done) {
      return next.value;
    }
  }
}

export function log(value: CompilerPipelineValue): CompilerPipelineValue {
  switch (value.kind) {
    case "ast": {
      logCodegenFunction(value.name, value.value);
      break;
    }
    case "hir": {
      logHIRFunction(value.name, value.value);
      break;
    }
    case "reactive": {
      logReactiveFunction(value.name, value.value);
      break;
    }
    case "debug": {
      logDebug(value.name, value.value);
      break;
    }
    default: {
      assertExhaustive(value, "Unexpected compilation kind");
    }
  }
  return value;
}<|MERGE_RESOLUTION|>--- conflicted
+++ resolved
@@ -383,23 +383,12 @@
     value: reactiveFunction,
   });
 
-<<<<<<< HEAD
-  if (env.config.enableChangeDetection == null) {
-    pruneNonReactiveDependencies(reactiveFunction);
-    yield log({
-      kind: "reactive",
-      name: "PruneNonReactiveDependencies",
-      value: reactiveFunction,
-    });
-  }
-=======
   pruneNonReactiveDependencies(reactiveFunction);
   yield log({
     kind: "reactive",
     name: "PruneNonReactiveDependencies",
     value: reactiveFunction,
   });
->>>>>>> 266e12a5
 
   pruneUnusedScopes(reactiveFunction);
   yield log({
