import {CompilerError} from '../CompilerError';
import {inRange} from '../ReactiveScopes/InferReactiveScopeVariables';
import {
  Set_equal,
  Set_filter,
  Set_intersect,
  Set_union,
  getOrInsertDefault,
} from '../Utils/utils';
import {
  BasicBlock,
  BlockId,
  DependencyPathEntry,
  FunctionExpression,
  GeneratedSource,
  HIRFunction,
  Identifier,
  IdentifierId,
  InstructionId,
  ReactiveScopeDependency,
  ScopeId,
} from './HIR';
import {
  eachInstructionOperand,
  eachInstructionValueLValue,
  eachInstructionValueOperand,
} from './visitors';

/**
 * Helper function for `PropagateScopeDependencies`.
 * Uses control flow graph analysis to determine which `Identifier`s can
 * be assumed to be non-null objects, on a per-block basis.
 *
 * Here is an example:
 * ```js
 * function useFoo(x, y, z) {
 *   // NOT safe to hoist PropertyLoads here
 *   if (...) {
 *     // safe to hoist loads from x
 *     read(x.a);
 *     return;
 *   }
 *   // safe to hoist loads from y, z
 *   read(y.b);
 *   if (...) {
 *     // safe to hoist loads from y, z
 *     read(z.a);
 *   } else {
 *     // safe to hoist loads from y, z
 *     read(z.b);
 *   }
 *   // safe to hoist loads from y, z
 *   return;
 * }
 * ```
 *
 * Note that we currently do NOT account for mutable / declaration range
 * when doing the CFG-based traversal, producing results that are technically
 * incorrect but filtered by PropagateScopeDeps (which only takes dependencies
 * on constructed value -- i.e. a scope's dependencies must have mutable ranges
 * ending earlier than the scope start).
 *
 * Take this example, this function will infer x.foo.bar as non-nullable for bb0,
 * via the intersection of bb1 & bb2 which in turn comes from bb3. This is technically
 * incorrect bb0 is before / during x's mutable range.
 *  bb0:
 *    const x = ...;
 *    if cond then bb1 else bb2
 *  bb1:
 *    ...
 *    goto bb3
 *  bb2:
 *    ...
 *    goto bb3:
 *  bb3:
 *    x.foo.bar
 */
export function collectHoistablePropertyLoads(
  fn: HIRFunction,
  temporaries: ReadonlyMap<IdentifierId, ReactiveScopeDependency>,
  optionals: ReadonlyMap<BlockId, ReactiveScopeDependency>,
): ReadonlyMap<ScopeId, BlockInfo> {
  const registry = new PropertyPathRegistry();

<<<<<<< HEAD
  const functionExpressionReferences = collectFunctionExpressionRValues(fn);
  const realTemporaries = new Map(temporaries);
  for (const reference of functionExpressionReferences) {
    realTemporaries.delete(reference);
  }
  const nodes = collectNonNullsInBlocks(fn, realTemporaries, optionals, tree);
  propagateNonNull(fn, nodes, tree);
=======
  const nodes = collectNonNullsInBlocks(fn, temporaries, optionals, registry);
  propagateNonNull(fn, nodes, registry);
>>>>>>> 2e6b5cd7

  const nodesKeyedByScopeId = new Map<ScopeId, BlockInfo>();
  for (const [_, block] of fn.body.blocks) {
    if (block.terminal.kind === 'scope') {
      nodesKeyedByScopeId.set(
        block.terminal.scope.id,
        nodes.get(block.terminal.block)!,
      );
    }
  }

  return nodesKeyedByScopeId;
}

export type BlockInfo = {
  block: BasicBlock;
  assumedNonNullObjects: ReadonlySet<PropertyPathNode>;
};

/**
 * PropertyLoadRegistry data structure to dedupe property loads (e.g. a.b.c)
 * and make computing sets intersections simpler.
 */
type RootNode = {
  properties: Map<string, PropertyPathNode>;
  optionalProperties: Map<string, PropertyPathNode>;
  parent: null;
  // Recorded to make later computations simpler
  fullPath: ReactiveScopeDependency;
  hasOptional: boolean;
  root: IdentifierId;
};

type PropertyPathNode =
  | {
      properties: Map<string, PropertyPathNode>;
      optionalProperties: Map<string, PropertyPathNode>;
      parent: PropertyPathNode;
      fullPath: ReactiveScopeDependency;
      hasOptional: boolean;
    }
  | RootNode;

class PropertyPathRegistry {
  roots: Map<IdentifierId, RootNode> = new Map();

  getOrCreateIdentifier(identifier: Identifier): PropertyPathNode {
    /**
     * Reads from a statically scoped variable are always safe in JS,
     * with the exception of TDZ (not addressed by this pass).
     */
    let rootNode = this.roots.get(identifier.id);

    if (rootNode === undefined) {
      rootNode = {
        root: identifier.id,
        properties: new Map(),
        optionalProperties: new Map(),
        fullPath: {
          identifier,
          path: [],
        },
        hasOptional: false,
        parent: null,
      };
      this.roots.set(identifier.id, rootNode);
    }
    return rootNode;
  }

  static getOrCreatePropertyEntry(
    parent: PropertyPathNode,
    entry: DependencyPathEntry,
  ): PropertyPathNode {
    const map = entry.optional ? parent.optionalProperties : parent.properties;
    let child = map.get(entry.property);
    if (child == null) {
      child = {
        properties: new Map(),
        optionalProperties: new Map(),
        parent: parent,
        fullPath: {
          identifier: parent.fullPath.identifier,
          path: parent.fullPath.path.concat(entry),
        },
        hasOptional: parent.hasOptional || entry.optional,
      };
      map.set(entry.property, child);
    }
    return child;
  }

  getOrCreateProperty(n: ReactiveScopeDependency): PropertyPathNode {
    /**
     * We add ReactiveScopeDependencies according to instruction ordering,
     * so all subpaths of a PropertyLoad should already exist
     * (e.g. a.b is added before a.b.c),
     */
    let currNode = this.getOrCreateIdentifier(n.identifier);
    if (n.path.length === 0) {
      return currNode;
    }
    for (let i = 0; i < n.path.length - 1; i++) {
      currNode = PropertyPathRegistry.getOrCreatePropertyEntry(
        currNode,
        n.path[i],
      );
    }

    return PropertyPathRegistry.getOrCreatePropertyEntry(
      currNode,
      n.path.at(-1)!,
    );
  }
}

function addNonNullPropertyPath(
  node: PropertyPathNode,
  instrId: InstructionId,
  knownImmutableIdentifiers: Set<IdentifierId>,
  result: Set<PropertyPathNode>,
): void {
  const object = node.fullPath.identifier;
  /**
   * Since this runs *after* buildReactiveScopeTerminals, identifier mutable ranges
   * are not valid with respect to current instruction id numbering.
   * We use attached reactive scope ranges as a proxy for mutable range, but this
   * is an overestimate as (1) scope ranges merge and align to form valid program
   * blocks and (2) passes like MemoizeFbtAndMacroOperands may assign scopes to
   * non-mutable identifiers.
   *
   * See comment at top of function for why we track known immutable identifiers.
   */
  const isMutableAtInstr =
    object.mutableRange.end > object.mutableRange.start + 1 &&
    object.scope != null &&
    inRange({id: instrId}, object.scope.range);
  if (
    !isMutableAtInstr ||
    knownImmutableIdentifiers.has(node.fullPath.identifier.id)
  ) {
    result.add(node);
  }
}

function collectNonNullsInBlocks(
  fn: HIRFunction,
  temporaries: ReadonlyMap<IdentifierId, ReactiveScopeDependency>,
  optionals: ReadonlyMap<BlockId, ReactiveScopeDependency>,
  registry: PropertyPathRegistry,
): ReadonlyMap<BlockId, BlockInfo> {
  /**
   * Due to current limitations of mutable range inference, there are edge cases in
   * which we infer known-immutable values (e.g. props or hook params) to have a
   * mutable range and scope.
   * (see `destructure-array-declaration-to-context-var` fixture)
   * We track known immutable identifiers to reduce regressions (as PropagateScopeDeps
   * is being rewritten to HIR).
   */
  const knownImmutableIdentifiers = new Set<IdentifierId>();
  if (fn.fnType === 'Component' || fn.fnType === 'Hook') {
    for (const p of fn.params) {
      if (p.kind === 'Identifier') {
        knownImmutableIdentifiers.add(p.identifier.id);
      }
    }
  }
  /**
   * Known non-null objects such as functional component props can be safely
   * read from any block.
   */
  const knownNonNullIdentifiers = new Set<PropertyPathNode>();
  if (
    fn.env.config.enablePropagateDepsInHIR === 'enabled_with_optimizations' &&
    fn.fnType === 'Component' &&
    fn.params.length > 0 &&
    fn.params[0].kind === 'Identifier'
  ) {
    const identifier = fn.params[0].identifier;
    knownNonNullIdentifiers.add(registry.getOrCreateIdentifier(identifier));
  }
  const nodes = new Map<BlockId, BlockInfo>();
  for (const [_, block] of fn.body.blocks) {
    const assumedNonNullObjects = new Set<PropertyPathNode>(
      knownNonNullIdentifiers,
    );

    nodes.set(block.id, {
      block,
      assumedNonNullObjects,
    });
    const maybeOptionalChain = optionals.get(block.id);
    if (maybeOptionalChain != null) {
      assumedNonNullObjects.add(
        registry.getOrCreateProperty(maybeOptionalChain),
      );
      continue;
    }
    for (const instr of block.instructions) {
      if (instr.value.kind === 'PropertyLoad') {
        const source = temporaries.get(instr.value.object.identifier.id) ?? {
          identifier: instr.value.object.identifier,
          path: [],
        };
        const propertyNode = registry.getOrCreateProperty(source);
        addNonNullPropertyPath(
          propertyNode,
          instr.id,
          knownImmutableIdentifiers,
          assumedNonNullObjects,
        );
      } else if (
        instr.value.kind === 'Destructure' &&
        fn.env.config.enablePropagateDepsInHIR === 'enabled_with_optimizations'
      ) {
        const source = instr.value.value.identifier.id;
        const sourceNode = temporaries.get(source);
        if (sourceNode != null) {
          addNonNullPropertyPath(
            registry.getOrCreateProperty(sourceNode),
            instr.id,
            knownImmutableIdentifiers,
            assumedNonNullObjects,
          );
        }
      } else if (
        instr.value.kind === 'ComputedLoad' &&
        fn.env.config.enablePropagateDepsInHIR === 'enabled_with_optimizations'
      ) {
        const source = instr.value.object.identifier.id;
        const sourceNode = temporaries.get(source);
        if (sourceNode != null) {
          addNonNullPropertyPath(
            registry.getOrCreateProperty(sourceNode),
            instr.id,
            knownImmutableIdentifiers,
            assumedNonNullObjects,
          );
        }
      }
    }
  }
  return nodes;
}

function propagateNonNull(
  fn: HIRFunction,
  nodes: ReadonlyMap<BlockId, BlockInfo>,
  registry: PropertyPathRegistry,
): void {
  const blockSuccessors = new Map<BlockId, Set<BlockId>>();
  const terminalPreds = new Set<BlockId>();

  for (const [blockId, block] of fn.body.blocks) {
    for (const pred of block.preds) {
      getOrInsertDefault(blockSuccessors, pred, new Set()).add(blockId);
    }
    if (block.terminal.kind === 'throw' || block.terminal.kind === 'return') {
      terminalPreds.add(blockId);
    }
  }

  /**
   * In the context of a control flow graph, the identifiers that a block
   * can assume are non-null can be calculated from the following:
   * X = Union(Intersect(X_neighbors), X)
   */
  function recursivelyPropagateNonNull(
    nodeId: BlockId,
    direction: 'forward' | 'backward',
    traversalState: Map<BlockId, 'active' | 'done'>,
  ): boolean {
    /**
     * Avoid re-visiting computed or currently active nodes, which can
     * occur when the control flow graph has backedges.
     */
    if (traversalState.has(nodeId)) {
      return false;
    }
    traversalState.set(nodeId, 'active');

    const node = nodes.get(nodeId);
    if (node == null) {
      CompilerError.invariant(false, {
        reason: `Bad node ${nodeId}, kind: ${direction}`,
        loc: GeneratedSource,
      });
    }
    const neighbors = Array.from(
      direction === 'backward'
        ? (blockSuccessors.get(nodeId) ?? [])
        : node.block.preds,
    );

    let changed = false;
    for (const pred of neighbors) {
      if (!traversalState.has(pred)) {
        const neighborChanged = recursivelyPropagateNonNull(
          pred,
          direction,
          traversalState,
        );
        changed ||= neighborChanged;
      }
    }
    /**
     * Note that a predecessor / successor can only be active (status != 'done')
     * if it is a self-loop or other transitive cycle. Active neighbors can be
     * filtered out (i.e. not included in the intersection)
     * Example: self loop.
     *    X = Union(Intersect(X, ...X_other_neighbors), X)
     *
     * Example: transitive cycle through node Y, for some Y that is a
     * predecessor / successor of X.
     *    X = Union(
     *          Intersect(
     *            Union(Intersect(X, ...Y_other_neighbors), Y),
     *            ...X_neighbors
     *          ),
     *          X
     *        )
     *
     * Non-active neighbors with no recorded results can occur due to backedges.
     * it's not safe to assume they can be filtered out (e.g. not included in
     * the intersection)
     */
    const neighborAccesses = Set_intersect(
      Array.from(neighbors)
        .filter(n => traversalState.get(n) === 'done')
        .map(n => assertNonNull(nodes.get(n)).assumedNonNullObjects),
    );

    const prevObjects = assertNonNull(nodes.get(nodeId)).assumedNonNullObjects;
    const mergedObjects = Set_union(prevObjects, neighborAccesses);
    reduceMaybeOptionalChains(mergedObjects, registry);

    assertNonNull(nodes.get(nodeId)).assumedNonNullObjects = mergedObjects;
    traversalState.set(nodeId, 'done');
    /**
     * Note that it might not sufficient to compare set sizes since reduceMaybeOptionalChains
     * may replace optional-chain loads with unconditional loads
     */
    changed ||= !Set_equal(prevObjects, mergedObjects);
    return changed;
  }
  const traversalState = new Map<BlockId, 'done' | 'active'>();
  const reversedBlocks = [...fn.body.blocks];
  reversedBlocks.reverse();

  let changed;
  let i = 0;
  do {
    CompilerError.invariant(i++ < 100, {
      reason:
        '[CollectHoistablePropertyLoads] fixed point iteration did not terminate after 100 loops',
      loc: GeneratedSource,
    });

    changed = false;
    for (const [blockId] of fn.body.blocks) {
      const forwardChanged = recursivelyPropagateNonNull(
        blockId,
        'forward',
        traversalState,
      );
      changed ||= forwardChanged;
    }
    traversalState.clear();
    for (const [blockId] of reversedBlocks) {
      const backwardChanged = recursivelyPropagateNonNull(
        blockId,
        'backward',
        traversalState,
      );
      changed ||= backwardChanged;
    }
    traversalState.clear();
  } while (changed);
}

export function assertNonNull<T extends NonNullable<U>, U>(
  value: T | null | undefined,
  source?: string,
): T {
  CompilerError.invariant(value != null, {
    reason: 'Unexpected null',
    description: source != null ? `(from ${source})` : null,
    loc: GeneratedSource,
  });
  return value;
}

/**
 * Any two optional chains with different operations . vs ?. but the same set of
 * property strings paths de-duplicates.
 *
 * Intuitively: given <base>?.b, we know <base> to be either hoistable or not.
 * If <base> is hoistable, we can replace all <base>?.PROPERTY_STRING subpaths
 * with <base>.PROPERTY_STRING
 */
function reduceMaybeOptionalChains(
  nodes: Set<PropertyPathNode>,
  registry: PropertyPathRegistry,
): void {
  let optionalChainNodes = Set_filter(nodes, n => n.hasOptional);
  if (optionalChainNodes.size === 0) {
    return;
  }
  const knownNonNulls = new Set(nodes);
  let changed: boolean;
  do {
    changed = false;

    for (const original of optionalChainNodes) {
      let {identifier, path: origPath} = original.fullPath;
      let currNode: PropertyPathNode =
        registry.getOrCreateIdentifier(identifier);
      for (let i = 0; i < origPath.length; i++) {
        const entry = origPath[i];
        // If the base is known to be non-null, replace with a non-optional load
        const nextEntry: DependencyPathEntry =
          entry.optional && knownNonNulls.has(currNode)
            ? {property: entry.property, optional: false}
            : entry;
        currNode = PropertyPathRegistry.getOrCreatePropertyEntry(
          currNode,
          nextEntry,
        );
      }
      if (currNode !== original) {
        changed = true;
        optionalChainNodes.delete(original);
        optionalChainNodes.add(currNode);
        nodes.delete(original);
        nodes.add(currNode);
        knownNonNulls.add(currNode);
      }
    }
  } while (changed);
}

function collectFunctionExpressionRValues(fn: HIRFunction): Set<IdentifierId> {
  const uses = new Map<IdentifierId, Set<IdentifierId>>();
  const functionExpressionReferences = new Set<IdentifierId>();

  for (const [_, block] of fn.body.blocks) {
    for (const {lvalue, value} of block.instructions) {
      if (value.kind === 'FunctionExpression') {
        for (const reference of value.loweredFunc.dependencies) {
          const queued = [reference.identifier.id];
          while (queued.length > 0) {
            const top = queued.pop()!;
            functionExpressionReferences.add(top);
            for (const reference of uses.get(top) ?? []) {
              queued.push(reference);
            }
          }
        }
      } else {
        const operands = [
          ...eachInstructionValueOperand(value),
          ...eachInstructionValueLValue(value),
        ];
        if (!operands.every(operand => operand.identifier.name == null)) {
          continue;
        }
        uses.set(
          lvalue.identifier.id,
          new Set(operands.map(operand => operand.identifier.id)),
        );
      }
    }
  }
  return functionExpressionReferences;
}<|MERGE_RESOLUTION|>--- conflicted
+++ resolved
@@ -7,11 +7,11 @@
   Set_union,
   getOrInsertDefault,
 } from '../Utils/utils';
+import {collectOptionalChainSidemap} from './CollectOptionalChainDependencies';
 import {
   BasicBlock,
   BlockId,
   DependencyPathEntry,
-  FunctionExpression,
   GeneratedSource,
   HIRFunction,
   Identifier,
@@ -20,11 +20,7 @@
   ReactiveScopeDependency,
   ScopeId,
 } from './HIR';
-import {
-  eachInstructionOperand,
-  eachInstructionValueLValue,
-  eachInstructionValueOperand,
-} from './visitors';
+import {collectTemporariesSidemap} from './PropagateScopeDependenciesHIR';
 
 /**
  * Helper function for `PropagateScopeDependencies`.
@@ -79,33 +75,38 @@
   fn: HIRFunction,
   temporaries: ReadonlyMap<IdentifierId, ReactiveScopeDependency>,
   optionals: ReadonlyMap<BlockId, ReactiveScopeDependency>,
-): ReadonlyMap<ScopeId, BlockInfo> {
+): ReadonlyMap<BlockId, BlockInfo> {
   const registry = new PropertyPathRegistry();
 
-<<<<<<< HEAD
   const functionExpressionReferences = collectFunctionExpressionRValues(fn);
-  const realTemporaries = new Map(temporaries);
-  for (const reference of functionExpressionReferences) {
-    realTemporaries.delete(reference);
-  }
-  const nodes = collectNonNullsInBlocks(fn, realTemporaries, optionals, tree);
-  propagateNonNull(fn, nodes, tree);
-=======
-  const nodes = collectNonNullsInBlocks(fn, temporaries, optionals, registry);
+  const reallyAccessedTemporaries = new Map(
+    [...temporaries].filter(([id]) => !functionExpressionReferences.has(id)),
+  );
+  const nodes = collectNonNullsInBlocks(
+    fn,
+    reallyAccessedTemporaries,
+    optionals,
+    registry,
+  );
   propagateNonNull(fn, nodes, registry);
->>>>>>> 2e6b5cd7
-
-  const nodesKeyedByScopeId = new Map<ScopeId, BlockInfo>();
+
+  return nodes;
+}
+
+export function keyByScopeId<T>(
+  fn: HIRFunction,
+  source: ReadonlyMap<BlockId, T>,
+): ReadonlyMap<ScopeId, T> {
+  const keyedByScopeId = new Map<ScopeId, T>();
   for (const [_, block] of fn.body.blocks) {
     if (block.terminal.kind === 'scope') {
-      nodesKeyedByScopeId.set(
+      keyedByScopeId.set(
         block.terminal.scope.id,
-        nodes.get(block.terminal.block)!,
+        source.get(block.terminal.block)!,
       );
     }
   }
-
-  return nodesKeyedByScopeId;
+  return keyedByScopeId;
 }
 
 export type BlockInfo = {
@@ -333,6 +334,27 @@
             assumedNonNullObjects,
           );
         }
+      } else if (
+        instr.value.kind === 'FunctionExpression' &&
+        !fn.env.config.enableTreatFunctionDepsAsConditional
+      ) {
+        const innerFn = instr.value.loweredFunc;
+        const innerTemporaries = collectTemporariesSidemap(
+          innerFn.func,
+          new Set(),
+        );
+        const optionals = collectOptionalChainSidemap(innerFn.func);
+        const innerHoistableMap = collectHoistablePropertyLoads(
+          innerFn.func,
+          innerTemporaries,
+          optionals.hoistableObjects,
+        );
+        const innerHoistables = assertNonNull(
+          innerHoistableMap.get(innerFn.func.body.entry),
+        );
+        for (const entry of innerHoistables.assumedNonNullObjects) {
+          assumedNonNullObjects.add(entry);
+        }
       }
     }
   }
@@ -536,34 +558,21 @@
 }
 
 function collectFunctionExpressionRValues(fn: HIRFunction): Set<IdentifierId> {
-  const uses = new Map<IdentifierId, Set<IdentifierId>>();
+  const sources = new Map<IdentifierId, IdentifierId>();
   const functionExpressionReferences = new Set<IdentifierId>();
 
   for (const [_, block] of fn.body.blocks) {
     for (const {lvalue, value} of block.instructions) {
       if (value.kind === 'FunctionExpression') {
         for (const reference of value.loweredFunc.dependencies) {
-          const queued = [reference.identifier.id];
-          while (queued.length > 0) {
-            const top = queued.pop()!;
-            functionExpressionReferences.add(top);
-            for (const reference of uses.get(top) ?? []) {
-              queued.push(reference);
-            }
+          let curr: IdentifierId | undefined = reference.identifier.id;
+          while (curr != null) {
+            functionExpressionReferences.add(curr);
+            curr = sources.get(curr);
           }
         }
-      } else {
-        const operands = [
-          ...eachInstructionValueOperand(value),
-          ...eachInstructionValueLValue(value),
-        ];
-        if (!operands.every(operand => operand.identifier.name == null)) {
-          continue;
-        }
-        uses.set(
-          lvalue.identifier.id,
-          new Set(operands.map(operand => operand.identifier.id)),
-        );
+      } else if (value.kind === 'PropertyLoad') {
+        sources.set(lvalue.identifier.id, value.object.identifier.id);
       }
     }
   }
